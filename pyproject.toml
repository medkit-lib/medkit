[build-system]
requires = ["hatchling"]
build-backend = "hatchling.build"

[project]
name = "medkit-lib"
version = "0.16.0"
description = "A Python library for a learning health system"
readme = "README.md"
requires-python = ">=3.8"
license = "MIT"
authors = [
  { name = "HeKA Research Team" },
]
maintainers = [
  { name = "medkit maintainers", email = "medkit-maintainers@inria.fr" },
]
keywords = [
  "bert",
  "digital health",
  "ehr",
  "nlp",
  "umls",
]
classifiers = [
  "Development Status :: 3 - Alpha",
  "Intended Audience :: Developers",
  "Intended Audience :: Science/Research",
  "License :: OSI Approved :: MIT License",
  "Operating System :: OS Independent",
  "Programming Language :: Python :: 3",
  "Programming Language :: Python :: 3.8",
  "Programming Language :: Python :: 3.9",
  "Programming Language :: Python :: 3.10",
  "Programming Language :: Python :: 3.11",
  "Programming Language :: Python :: 3.12",
  "Topic :: Scientific/Engineering :: Artificial Intelligence",
  "Topic :: Scientific/Engineering :: Medical Science Apps.",
  "Topic :: Software Development",
]
dependencies = [
  "anyascii",
  "duptextfinder>=0.3.0",
  "flashtext>=2.7",
  "intervaltree",
  "numpy",
  "pyaml",
  "pysimstring",
  "requests",
  "smart-open",
  "soundfile",
  "tqdm",
  "typing-extensions>=4.6.0",
]

[project.optional-dependencies]
deid = [
  "presidio-analyzer >=2.2.33,<3",
]
edsnlp = [
  "edsnlp>=0.9",
]
hf-entity-matcher = [
  "torch>=2.1.1",
  "transformers>=4.21",
]
hf-transcriber = [
  "torchaudio>=2.1.1",
  "transformers>=4.21",
]
hf-translator = [
  "sacremoses",
  "sentencepiece",
  "torch>=2.1.1",
  "transformers>=4.21",
]
hf-utils = [
  "transformers>=4.21",
]
iamsystem-matcher = [
  "iamsystem>=0.6.0",
]
metrics-diarization = [
  "pyannote-core>=5.0",
  "pyannote-metrics>=3.2.0",
]
metrics-ner = [
  "seqeval>=1.2.2",
  "torch>=2.1.1",
  "transformers>=4.21",
]
metrics-text-classification = [
  "scikit-learn>=1.3.2",
]
metrics-transcription = [
  "speechbrain>=1.0",
]
nlstruct = [
  "huggingface-hub",
  "nlstruct>=0.2",
  "torch>=2.1.1",
]
pa-speaker-detector = [
  "pyannote-audio>=3.1",
  "torch>=2.1.1",
]
quick-umls = [
  "packaging",
  "quickumls>=1.4",
  "unqlite>=0.9.6",
]
resampler = [
  "resampy>=0.4",
]
rush-sentence-tokenizer = [
  "PyRush>=1.0",
]
sb-transcriber = [
  "speechbrain>=0.5",
  "torch>=2.1.1",
  "transformers>=4.21",
]
spacy = [
  "spacy>=3.4",
]
srt-io-converter = [
  "pysrt>=1.1.2",
]
syntactic-relation-extractor = [
  "spacy>=3.4",
]
training = [
  "torch>=2.1.1",
]
umls-coder-normalizer = [
  "feather-format>=0.4",
  "pandas>=1.4",
  "torch>=2.1.1",
  "transformers>=4.21",
]
webrtc-voice-detector = [
  "webrtcvad>=2.0",
]
all = [
  """medkit-lib[\
    deid,\
    edsnlp,\
    hf-entity-matcher,\
    hf-transcriber,\
    hf-translator,\
    hf-utils,\
    iamsystem-matcher,\
    metrics-diarization,\
    metrics-ner,\
    metrics-text-classification,\
    metrics-transcription,\
    nlstruct,\
    pa-speaker-detector,\
    quick-umls,\
    resampler,\
    rush-sentence-tokenizer,\
    sb-transcriber,\
    spacy,\
    srt-io-converter,\
    syntactic-relation-extractor,\
    training,\
    umls-coder-normalizer,\
    webrtc-voice-detector]""",
]
docs = [
  "myst-nb",
  "numpydoc",
  "pandas",
  "sphinx",
  "sphinx-autoapi",
  "sphinx-autobuild",
  "sphinx-book-theme",
  "sphinx-design",
  "sphinxcontrib-mermaid",
]

[project.urls]
Changelog = "https://medkit.readthedocs.io/en/stable/changelog.html"
Documentation = "https://medkit.readthedocs.io"
Issues = "https://github.com/medkit-lib/medkit/issues"
Source = "https://github.com/medkit-lib/medkit"

[tool.hatch.build.targets.wheel]
packages = ["medkit"]

[tool.hatch.envs.default]
dependencies = [
  "coverage[toml]",
  "pytest",
  "pytest-mock",
]

[[tool.hatch.envs.default.matrix]]
python = ["3.8", "3.9", "3.10", "3.11", "3.12"]

[tool.hatch.envs.default.scripts]
test = "pytest tests/unit"
cov-test = "coverage run -m pytest tests/unit"
cov-report = [
  "coverage combine",
  "coverage report",
]
cov = [
  "cov-test",
  "cov-report",
]

[tool.hatch.envs.docs]
features = [
<<<<<<< HEAD
  "docs",
  "hf-entity-matcher",
=======
  "deid",
  "docs",
  "hf-entity-matcher",
  "metrics-ner",
>>>>>>> d5ec29da
  "spacy",
]
python = "3.12"

[tool.hatch.envs.docs.scripts]
clean = "rm -rf docs/_build"
build = "sphinx-build docs/ docs/_build/html {args}"
serve = "sphinx-autobuild docs/ docs/_build/html {args}"

[tool.coverage.run]
source_pkgs = ["medkit", "tests"]
branch = true
parallel = true

[tool.coverage.paths]
medkit = ["medkit", "*/medkit/medkit"]
tests = ["tests", "*/medkit/tests"]

[tool.coverage.report]
exclude_lines = [
  "no cov",
  "if __name__ == .__main__.:",
  "if TYPE_CHECKING:",
]

[tool.ruff]
line-length = 120
indent-width = 4
src = ["medkit", "tests"]

[tool.ruff.lint]
select = [
  # Pyflakes
  "F",
  # pycodestyle
  "W",
  "E",
  # isort
  "I",
  # pep8-naming
  "N",
  # pydocstyle
  "D",
  # pyupgrade
  "UP",
  # flake8-bandit
  "S",
  # flake8-blind-except
  "BLE",
  # flake8-boolean-trap
  #"FBT",
  # flake8-bugbear
  "B",
  # flake8-builtins
  "A",
  # flake8-commas
  "COM",
  # flake8-comprehensions
  "C4",
  # flake8-errmsg
  "EM",
  # flake8-future-annotations
  "FA",
  # flake8-implicit-str-concat
  "ISC",
  # flake8-import-conventions
  "ICN",
  # flake8-logging-format
  "G",
  # flake8-pie
  "PIE",
  # flake8-pyi
  "PYI",
  # flake8-pytest-style
  "PT",
  # flake8-quotes
  "Q",
  # flake8-raise
  "RSE",
  # flake8-return
  "RET",
  # flake8-slots
  "SLOT",
  # flake8-simplify
  "SIM",
  # flake8-tidy-imports
  "TID",
  # flake8-type-checking
  "TCH",
  # flake8-unused-arguments
  #"ARG",
  # flake8-use-pathlib
  "PTH",
  # pandas-vet
  "PD",
  # Pylint
  "PL",
  # tryceratops
  "TRY",
  # NumPy-specific rules
  "NPY",
  # Perflint
  "PERF",
  # Ruff-specific rules
  "RUF",
]
ignore = [
  # missing-trailing-comma
  "COM812",
  # Missing docstring in public module
  "D100",
  # Missing docstring in public class
  "D101",
  # Missing docstring in public method
  "D102",
  # Missing docstring in public function
  "D103",
  # Missing docstring in public package
  "D104",
  # Missing docstring in magic method
  "D105",
  # single-line-implicit-string-concatenation
  "ISC001",
  # too many branches, arguments, statements...
  "PLR09",
  # assert
  "S101",
]
unfixable = [
  # unused-import
  "F401",
]

[tool.ruff.lint.flake8-pytest-style]
fixture-parentheses = true
mark-parentheses = true

[tool.ruff.lint.isort]
known-first-party = ["medkit"]

[tool.ruff.lint.pydocstyle]
convention = "numpy"

[tool.ruff.lint.per-file-ignores]
"medkit/core/id.py" = ["S311"]
"medkit/io/_brat_utils.py" = ["A001", "A002", "A003"]
"medkit/io/doccano.py" = ["A003"]
"medkit/text/context/family_detector.py" = ["A003"]
"medkit/text/context/hypothesis_detector.py" = ["A003"]
"medkit/text/context/negation_detector.py" = ["A003"]
"medkit/text/ner/regexp_matcher.py" = ["A003"]
"medkit/tools/e3c_corpus.py" = ["A003", "S314"]
"medkit/training/trainer.py" = ["NPY002"]
"tests/unit/text/ner/test_nlstruct_entity_matcher.py" = ["A003"]
"tests/**" = ["A003", "E402", "D", "PLR2004", "S101"]

[tool.ruff.format]
quote-style = "double"
indent-style = "space"
skip-magic-trailing-comma = false
line-ending = "auto"

[tool.licensecheck]
using = "PEP631"
ignore_packages = [
  "pysimstring",  # BSD-3-Clause
]

[tool.commitizen]
name = "cz_pydata"
version_provider = "pep621"
update_changelog_on_bump = true
bump_message = "REL: Release version $new_version"
changelog_start_rev = "0.12.0"
major_version_zero = true<|MERGE_RESOLUTION|>--- conflicted
+++ resolved
@@ -212,15 +212,10 @@
 
 [tool.hatch.envs.docs]
 features = [
-<<<<<<< HEAD
-  "docs",
-  "hf-entity-matcher",
-=======
   "deid",
   "docs",
   "hf-entity-matcher",
   "metrics-ner",
->>>>>>> d5ec29da
   "spacy",
 ]
 python = "3.12"
